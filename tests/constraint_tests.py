--- conflicted
+++ resolved
@@ -610,7 +610,6 @@
                 nonconvex=solph.NonConvex(activity_costs=2))})
         self.compare_lp_files('activity_costs.lp')
 
-<<<<<<< HEAD
     def test_piecewise_linear_transformer_cc(self):
         """Testing PiecewiseLinearTransformer using CC formulation."""
         bgas = solph.Bus(label='gasBus')
@@ -627,7 +626,7 @@
             pw_repn='CC')
 
         self.compare_lp_files('piecewise_linear_transformer_cc.lp')
-=======
+
     def test_maximum_startups(self):
         """Testing maximum_startups attribute for nonconvex flows."""
         bus_t = solph.Bus(label='Bus_C')
@@ -665,4 +664,3 @@
             coefficients=[-17, 0.9])
 
         self.compare_lp_files('offsettransformer.lp')
->>>>>>> 486aa7aa
