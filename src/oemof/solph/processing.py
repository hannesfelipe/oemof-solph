--- conflicted
+++ resolved
@@ -18,15 +18,11 @@
 from itertools import groupby
 
 import pandas as pd
+from pyomo.core.base.piecewise import _PiecewiseData
 from pyomo.core.base.var import Var
 
 from oemof.network.network import Node
 from oemof.solph.helpers import flatten
-<<<<<<< HEAD
-from pyomo.core.base.piecewise import _PiecewiseData
-from pyomo.core.base.var import Var
-=======
->>>>>>> aed2d4a9
 
 
 def get_tuple(x):
