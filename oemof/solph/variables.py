# -*- coding: utf-8 -*-
"""
Module contains variable definitions and constraint to bound variables (e.g.
for investement).

@author: Simon Hilpert (simon.hilpert@fh-flensburg.de)
"""

import pyomo.environ as po
import numpy as np
import logging

try:
    from oemof.core.network.entities import components as cp
except:
    from .network.entities import components as cp

def add_binary(model, block):
    """ Creates all status variables (binary) for `objs`

    The function uses the pyomo class `Var()` to create the status variables of
    components. E.g. if a transformer is switched on/off -> y=1/0
    As index-sets the provided unique ids of the objects and the defined
    timesteps are used.

    Parameters
    ------------

    model : pyomo.ConcreteModel()
        A pyomo-object to be solved containing all Variables, Constraints, Data
        Variables are added as attributes to the `model`
    objs : array_like (list)
        all components for which the status variable is created
    uids : unique ids of `ojbs`

    Returns
    --------

    There is no return value. The variables are added as a
    attribute to the optimization model object `model`.


    """
    # check
    if block.objs is None:
        raise ValueError("No objects defined. Please specify objects for \
                          which the status variable should be created.")
    # add binary variables to model
    block.y = po.Var(block.indexset, within=po.Binary)

def add_continuous(model, edges):
    """ Adds all variables corresponding to the edges of the bi-partite
    graph for all timesteps.

    The function uses the pyomo class `Var()` to create the optimization
    variables. As index-sets the provided edges of the graph
    (in general all edges) and the defined timesteps are used.
    If an invest model is used an additional optimization variable indexed by
    the edges is created to handle "flexible" upper bounds of the edge variable
    by using an additional constraint.
    The following variables are created: Variables for all the edges, variables
    for the state of charge of storages.
    (If specific components such as disptach sources and storages exist.)

    Parameters
    ------------
    model : OptimizationModel() instance
        A object to be solved containing all Variables, Constraints, Data
        Variables are added as attributes to the `model`
    edges : array_like (list)
        `edges` will be a list containing tuples representing the directed
        edges of the graph by using unique ids of components and buses.
        e.g. [('coal', 'pp_coal'), ('pp_coal', 'b_el'),...]

    Returns
    --------
    The variables are added as a attribute to the optimization model object
    `model`.


    """
    # variable for all edges
    model.w = po.Var(edges, model.timesteps, within=po.NonNegativeReals)



def set_bounds(model, block, side='output'):
    """ Sets bounds for variables that represent the weight
    of the edges of the graph if investment models are calculated.

    For investment  models upper and lower bounds will be modeled via
    additional constraints of type pyomo.Constraint(). The mathematical
    description for the constraint is as follows

    If side is `output`

    .. math:: W(e, O_(e)), t) \\leq out_{max}(e, t), \\qquad \
    \\forall e, \\forall t

    With investment:

    .. math::  W(e, O(e), t) \\leq out_{max}(e, t) + \
    ADDCAP(e,O_1[e]), \\qquad \\forall e, \\forall t

    If side is `input`:

    .. math:: W(I(e), e, t) \\leq in_max(e, t), \\qquad \
    \\forall e, \\forall t



    Parameters
    ------------
    model : OptimizationModel() instance
        An object to be solved containing all Variables, Constraints, Data
        Constraints are added as attributes to the `model`
    block : SimpleBlock()
    side : side of component for which the bounds are set('input' or 'output')

    Returns
    -------
    The constraints are added as attributes to the optimization model
    object `model`.
    """

    if block.objs is None:
        raise ValueError("No objects defined. Please specify objects for \
                          which bounds should be set.")
    if block.uids is None:
        block.uids = [e.uids for e in block.objs]

    # set variable bounds (out_max = in_max * efficiency):
    # m.in_max = {'pp_coal': 51794.8717948718, ... }
    # m.out_max = {'pp_coal': 20200, ... }
    in_max = {}
    out_max = {}
    for e in block.objs:
        in_max[e.uid] = e.in_max
        out_max[e.uid] = e.out_max
<<<<<<< HEAD
    if not block.optimization_options.get('investment', False):
=======

    if block.optimization_options['investment']() == False:
>>>>>>> 2d4ac5cd
        # edges for simple transformers ([('coal', 'pp_coal'),...])
        ee = model.edges(block.objs)
        for (e1, e2) in ee:
            for t in model.timesteps:
                # transformer output <= model.out_max
                if e1 in block.uids and side == 'output':
                    model.w[e1, e2, t].setub(out_max[e1][0])
                # transformer input <= model.in_max
                if e2 in block.uids and side == 'input':
                    try:
                        model.w[e1, e2, t].setub(in_max[e2][0])
                    except:
                        logging.warning("No upper bound for input (%s,%s)",
                                        e1, e2)
                        pass

    else:
        if side == 'output':
            # set maximum of addiational storage capacity
            add_out_limit = {obj.uid: obj.add_out_limit for obj in block.objs}
            # loop over all uids (storages) set the upper bound
            for e in block.uids:
                block.add_out[e].setub(add_out_limit[e])

            # constraint for additional capacity
            def add_output_rule(block, e, t):
                lhs = model.w[e, model.O[e][0], t]
                rhs = out_max[e][model.O[e][0]] + block.add_out[e]
                return(lhs <= rhs)
            block.output_bound = po.Constraint(block.indexset,
                                               rule=add_output_rule)

        # TODO: Implement upper bound constraint for investment models
        if side == 'input':
            raise ValueError('Setting upper bounds on inputs of components' +
                              ' not possible for investment models')



def set_storage_cap_bounds(model, block):
    """ Alters/sets upper and lower bounds for variables that represent the
    state of charge e.g. filling level of a storage component.

    For investment  models upper and lower bounds will be modeled via
    additional constraints of type pyomo.Constraint(). The mathematical
    description for the constraint is as follows:


     .. math:: cap_{min}(e) \\leq CAP(e, t) \\leq cap_{max}(e), \
    \\qquad \\forall e, \\forall t

    If investment:

    .. math:: CAP(e, t) \\leq cap_{max}(e) + ADDCAP(e), \
    \\qquad \\forall e, \\forall t

    Parameters
    ------------
    model : OptimizationModel() instance
        An object to be solved containing all Variables, Constraints, Data
        Bounds are altered at model attributes (variables) of `model`
    block : SimpleBlock()

    Returns
    -------
    The upper and lower bounds of the variables are
    altered in the optimization model object `model`.

    """


    if block.objs is None:
        raise ValueError("No objects defined. Please specify objects for \
                         which bounds should be set.")
    if block.uids is None:
        block.uids = [e.uids for e in block.objs]

    # extract values for storages m.cap_max = {'storge': 120.5, ... }
    cap_max = {obj.uid: obj.cap_max for obj in block.objs}
    cap_min = {obj.uid: obj.cap_min for obj in block.objs}

<<<<<<< HEAD
    if not block.optimization_options.get('investment', False):
=======
    if block.optimization_options['investment']() == False:
>>>>>>> 2d4ac5cd
        # loop over all uids (storages) and timesteps to set the upper bound
        for e in block.uids:
            for t in model.timesteps:
                block.cap[e, t].setub(cap_max[e])
                block.cap[e, t].setlb(cap_min[e])
    else:
        # set maximum of additional storage capacity
        add_cap_limit = {obj.uid: obj.add_cap_limit for obj in block.objs}
        # loop over all uids (storages) set the upper bound
        for e in block.uids:
            block.add_cap[e].setub(add_cap_limit[e])

        # constraint for additional capacity in investment models
        def add_cap_rule(block, e, t):
            lhs = block.cap[e, t]
            rhs = cap_max[e] + block.add_cap[e]
            return(lhs <= rhs)
        block.cap_bound = po.Constraint(block.indexset,
                                        rule=add_cap_rule)

def set_outages(model, block, outagetype='period', side='output'):
    """ Fixes component input/output to zeros for modeling outages.


    Parameters:
    -----------
    model :OptimizationModel() instance
        An object to be solved containing all Variables, Constraints, Data
        Attributes are altered of the `model`
    block : SimpeBlock()
    outagetype : type to model outages of component if outages is scalar.
       'period' yield one timeblock where component is off , wihle 'random_days'
       will sample random days over the timehorizon where component is off
    side : side of component to fix to zero: 'output', 'input'.

    """
    outages = {obj.uid: obj.outages for obj in block.objs}
    timesteps = {}
    for e in outages.keys():
       if isinstance(outages[e], (float, np.float)) \
          and outages[e] <= 1 and outages[e] >= 0:
            time_off = int(len(model.timesteps) * outages[e])
            if outagetype == 'period':
                start = np.random.randint(0, len(model.timesteps)-time_off+1)
                end = start + time_off
                timesteps[e] = [t for t in range(start, end)]
            if outagetype == 'random_days':
                timesteps[e] = np.random.randint(0, len(model.timesteps))
       elif len(outages[e]) >= 1:
           timesteps[e] = outages[e]
       else:
           timesteps[e] = []

    if side == 'input' and timesteps[e]:
        for e in block.uids:
            for t in timesteps[e]:
                model.w[model.I[e], e, t] = 0
                model.w[model.I[e], e, t].fix()
    if side == 'output' and timesteps[e]:
        for e in block.uids:
            for t in timesteps[e]:
                model.w[e, model.O[e][0], t] = 0
                model.w[e, model.O[e][0], t].fix()
    else:
      pass

def set_fixed_sink_value(model, block):
    """ Creates fixed sink from standard edges / variables by setting the value
    of variables and fixing variables to that value.

    .. math:: W(I(e), e,t) = val(e,t), \\qquad \\forall e, \\forall t

    Parameters
    ------------

    model :OptimizationModel() instance
        An object to be solved containing all Variables, Constraints, Data
        Attributes are altered of the `model`
    block : SimpeBlock()

    Returns
    -------

    The variables as attributes to
    the optimization model object `model` of type OptimizationModel() will
    be altered.
    """

    val = {obj.uid: obj.val for obj in block.objs}
    ee = model.edges(block.objs)
    for (e1, e2) in ee:
        for t in model.timesteps:
            # set variable value
            model.w[(e1, e2), t] = val[e2][t]
            # fix variable value for optimization problem
            model.w[(e1, e2), t].fix()<|MERGE_RESOLUTION|>--- conflicted
+++ resolved
@@ -137,12 +137,8 @@
     for e in block.objs:
         in_max[e.uid] = e.in_max
         out_max[e.uid] = e.out_max
-<<<<<<< HEAD
-    if not block.optimization_options.get('investment', False):
-=======
-
-    if block.optimization_options['investment']() == False:
->>>>>>> 2d4ac5cd
+
+    if not block.optimization_options['investment']():
         # edges for simple transformers ([('coal', 'pp_coal'),...])
         ee = model.edges(block.objs)
         for (e1, e2) in ee:
@@ -224,11 +220,7 @@
     cap_max = {obj.uid: obj.cap_max for obj in block.objs}
     cap_min = {obj.uid: obj.cap_min for obj in block.objs}
 
-<<<<<<< HEAD
-    if not block.optimization_options.get('investment', False):
-=======
-    if block.optimization_options['investment']() == False:
->>>>>>> 2d4ac5cd
+    if not block.optimization_options['investment']():
         # loop over all uids (storages) and timesteps to set the upper bound
         for e in block.uids:
             for t in model.timesteps:
