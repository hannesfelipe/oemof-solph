--- conflicted
+++ resolved
@@ -6,10 +6,7 @@
 """
 
 import logging
-<<<<<<< HEAD
-=======
 from oemof.core.network.entities.components import transports as transport
->>>>>>> 9ea5f25e
 from oemof.solph.optimization_model import OptimizationModel as OM
 
 
@@ -49,11 +46,7 @@
     def optimize(self):
 
        if self.optimization_model is None:
-<<<<<<< HEAD
-           self.optimization_model = OM(energysystem=self)
-=======
            self.optimization_model = OM(energysystem = self)
->>>>>>> 9ea5f25e
 
        self.optimization_model.solve(solver=self.simulation.solver,
                                      debug=self.simulation.debug,
@@ -81,10 +74,6 @@
         for entity in entities:
             if self not in entity.regions:
                 entity.regions.append(self)
-<<<<<<< HEAD
-        self.year = kwargs.get('year')
-=======
->>>>>>> 9ea5f25e
 
     @property
     def code(self):
