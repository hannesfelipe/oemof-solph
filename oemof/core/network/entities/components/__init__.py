from .. import Component


class Sink(Component):
    """
    A Sink is special Component which only consumes some source commodity.
    Therefore its list of outputs has to be either None or empty
    (i.e. logically False).
    """

    def __init__(self, **kwargs):
        super().__init__(**kwargs)
        if self.outputs:
            raise ValueError("Sink must not have outputs.\n" +
                             "Got: {0!r}".format([str(x)
                                                 for x in self.outputs]))


class Source(Component):
    """
    The opposite of a Sink, i.e. a Component which only produces and as a
    consequence has no input.

<<<<<<< HEAD
    Parameters
    ----------
    in_max : float
=======
    Parameter
    ---------
    in_max : list
>>>>>>> abd13186
        maximum input of component (e.g. in MW)
    out_max : list
        maximum output of component (e.g. in MW)
    add_out_limit : float
        limit on additional output "capacity" (e.g. in MW)
    capex : float
        capital expenditure (e.g. in Euro / MW )
    lifetime : float
        lifetime of component (e.g. years)
    wacc : float
        weigted average cost of capital (dimensionless)
    crf : float
        capital recovery factor: (p*(1+p)^n)/(((1+p)^n)-1)
    opex_fix : float
        fixed operational expenditure (e.g. expenses for staff)
    opex_var : float
        variable operational expenditure (e.g. spare parts + fuelcosts)
    co2_fix : float
        fixed co2 emissions (e.g. t / MW)
    co2_var : float
        variable co2 emissions (e.g. t / MWh)
    co2_cap : float
        co2 emissions due to installed power (e.g. t/ MW)
    """
    optimization_options = {}

    def __init__(self, **kwargs):
        super().__init__(**kwargs)
        self.val = kwargs.get('val', None)
        self.curtail_costs = kwargs.get('curtail_costs', 0)

        if self.inputs:
            raise ValueError("Source must not have inputs.\n" +
                             "Got: {0!r}".format([str(x)
                                                 for x in self.inputs]))


class Transformer(Component):
    """
    A Transformer is a specific type of Component which transforms
    (possibly m) inputs into (possibly n) outputs. As such neither its
    list of inputs, nor its list of outputs are allowed to be empty.

    Parameters
    ----------
    out_min : list
        minimal output of transformer (e.g. min power output of powerplants)
    in_min : list
        minimal input of transformer (e.g. min fuel consumption of powerplants)
    grad_pos : float
        positive gradient (>=0, <=1, relative out_max)
    grad_neg : float
        negative gradient (>=0, <=1, relative out_max)
    t_min_off : float
        minimal off time in timesteps (e.g. 5 hours)
    t_min_on : float
        minimal on time in timesteps (e.g  5 hours)
    outages : float or array
        Outages of component.
        either: defined timesteps of timehorizon: e.g. [1,4,200]
        or: 0 <= scalar <= 1 as factor of the total timehorizon e.g. 0.05
    input_costs : float
        costs for usage of input (if not included in opex_var)
    start_costs : float
        cost per start up of transformer (only milp models)
    stop_costs : float
        cost per stop up of transformer (only milp models)
    ramp_costs : float
        costs for ramping
    output_price : float
        price for selling output (revenue expr. in objective)
    """
    optimization_options = {}

    def __init__(self, **kwargs):
        super().__init__(**kwargs)
        if not self.inputs:
            raise ValueError("Transformer must have at least one input.\n" +
                             "Got: {0!r}".format([str(x)
                                                 for x in self.inputs]))
        if not self.outputs:
            raise ValueError("Transformer must have at least one output.\n" +
                             "Got: {0!r}".format([str(x)
                                                 for x in self.outputs]))

        parameters = ['out_min', 'in_min', 'grad_pos', 'grad_neg',
                      't_min_off', 't_min_on', 'outages', 'input_costs',
                      'start_costs', 'stop_costs', 'ramp_costs',
                      'output_price']

        for k in kwargs:
            if k in parameters:
                setattr(self, k, kwargs[k])


class Transport(Component):
    """
    A Transport is a simple connection transporting a commodity from one
    Bus to a different one. It is different from a Transformer in that it
    may not change the type of commodity being transported. But since the
    transfer can still change things about the commodity other than the
    type (loss, gain, time delay, etc.) this class exists to encapsulate
    such changes.
    """
    optimization_options = {}

    def __init__(self, **kwargs):
        super().__init__(**kwargs)
        if len(self.inputs) != 1:
            raise ValueError("Transport must have exactly one input.\n" +
                             "Got: {0!r}".format([str(x)
                                                 for x in self.inputs]))

        if len(self.outputs) != 1:
            raise ValueError("Transport must have exactly one output.\n" +
                             "Got: {0!r}".format([str(x)
                                                 for x in self.outputs]))<|MERGE_RESOLUTION|>--- conflicted
+++ resolved
@@ -21,15 +21,9 @@
     The opposite of a Sink, i.e. a Component which only produces and as a
     consequence has no input.
 
-<<<<<<< HEAD
     Parameters
     ----------
-    in_max : float
-=======
-    Parameter
-    ---------
     in_max : list
->>>>>>> abd13186
         maximum input of component (e.g. in MW)
     out_max : list
         maximum output of component (e.g. in MW)
