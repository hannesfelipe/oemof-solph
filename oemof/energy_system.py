# -*- coding: utf-8 -*-

"""Basic EnergySystem class

This file is part of project oemof (github.com/oemof/oemof). It's copyrighted
by the contributors recorded in the version control history of the file,
available from its original location oemof/oemof/energy_system.py

SPDX-License-Identifier: GPL-3.0-or-later
"""

from functools import partial
from pickle import UnpicklingError
import logging
import os

import pandas as pd
import dill as pickle

from oemof.groupings import DEFAULT as BY_UID, Grouping, Nodes
from oemof.network import Bus


class EnergySystem:
    r"""Defining an energy supply system to use oemof's solver libraries.

    Note
    ----
    The list of regions is not necessary to use the energy system with solph.

    Parameters
    ----------
    entities : list of :class:`Entity <oemof.core.network.Entity>`, optional
        A list containing the already existing :class:`Entities
        <oemof.core.network.Entity>` that should be part of the energy system.
        Stored in the :attr:`entities` attribute.
        Defaults to `[]` if not supplied.
    timeindex : pandas.datetimeindex
        Define the time range and increment for the energy system.
    groupings : list
        The elements of this list are used to construct :class:`Groupings
        <oemof.core.energy_system.Grouping>` or they are used directly if they
        are instances of :class:`Grouping <oemof.core.energy_system.Grouping>`.
        These groupings are then used to aggregate the entities added to this
        energy system into :attr:`groups`.
        By default, there'll always be one group for each :attr:`uid
        <oemof.core.network.Entity.uid>` containing exactly the entity with the
        given :attr:`uid <oemof.core.network.Entity.uid>`.
        See the :ref:`examples <energy-system-examples>` for more information.

    Attributes
    ----------
    entities : list of :class:`Entity <oemof.core.network.Entity>`
        A list containing the :class:`Entities <oemof.core.network.Entity>`
        that comprise the energy system. If this :class:`EnergySystem` is
        set as the :attr:`registry <oemof.core.network.Entity.registry>`
        attribute, which is done automatically on :class:`EnergySystem`
        construction, newly created :class:`Entities
        <oemof.core.network.Entity>` are automatically added to this list on
        construction.
    groups : dict
    results : dictionary
        A dictionary holding the results produced by the energy system.
        Is `None` while no results are produced.
        Currently only set after a call to :meth:`optimize` after which it
        holds the return value of :meth:`om.results()
        <oemof.solph.optimization_model.OptimizationModel.results>`.
        See the documentation of that method for a detailed description of the
        structure of the results dictionary.
    timeindex : pandas.index, optional
        Define the time range and increment for the energy system. This is an
        optional attribute but might be import for other functions/methods that
        use the EnergySystem class as an input parameter.


    .. _energy-system-examples:
    Examples
    --------

    Regardles of additional groupings, :class:`entities
    <oemof.core.network.Entity>` will always be grouped by their :attr:`uid
    <oemof.core.network.Entity.uid>`:

    >>> from oemof.network import Entity
    >>> from oemof.network import Bus, Sink
    >>> es = EnergySystem()
    >>> bus = Bus(label='electricity')
    >>> es.add(bus)
    >>> bus is es.groups['electricity']
    True

    For simple user defined groupings, you can just supply a function that
    computes a key from an :class:`entity <oemof.core.network.Entity>` and the
    resulting groups will be sets of :class:`entities
    <oemof.core.network.Entity>` stored under the returned keys, like in this
    example, where :class:`entities <oemof.core.network.Entity>` are grouped by
    their `type`:

    >>> es = EnergySystem(groupings=[type])
    >>> buses = set(Bus(label="Bus {}".format(i)) for i in range(9))
    >>> es.add(*buses)
    >>> components = set(Sink(label="Component {}".format(i))
    ...                   for i in range(9))
    >>> es.add(*components)
    >>> buses == es.groups[Bus]
    True
    >>> components == es.groups[Sink]
    True

    """
    def __init__(self, **kwargs):
        for attribute in ['entities']:
            setattr(self, attribute, kwargs.get(attribute, []))

        self._groups = {}
        self._groupings = ([BY_UID] +
                           [g if isinstance(g, Grouping) else Nodes(g)
                            for g in kwargs.get('groupings', [])])
        for e in self.entities:
            for g in self._groupings:
                g(e, self.groups)
        self.results = kwargs.get('results')

        self.timeindex = kwargs.get('timeindex',
                                    pd.date_range(start=pd.to_datetime('today'),
                                                  periods=1, freq='H'))

        self.temporal = kwargs.get('temporal')

    @staticmethod
    def _regroup(entity, groups, groupings):
        for g in groupings:
            g(entity, groups)
        return groups

<<<<<<< HEAD
    try:
        from .tools.datapackage import deserialize_energy_system
        from_datapackage = classmethod(deserialize_energy_system)
    except ImportError as e:
        @classmethod
        def from_datapackage(cls, *args, **kwargs):
            raise e
=======
>>>>>>> 83a1275d

    def _add(self, entity):
        self.entities.append(entity)
        self._groups = partial(self._regroup, entity, self.groups,
                               self._groupings)

    def add(self, *nodes):
        """ Add :class:`nodes <oemof.network.Node>` to this energy system.
        """
        for n in nodes:
            self._add(n)

    @property
    def groups(self):
        while callable(self._groups):
            self._groups = self._groups()
        return self._groups

    @property
    def nodes(self):
        return self.entities

    @nodes.setter
    def nodes(self, value):
        self.entities = value

    def flows(self):
        return {(source, target): source.outputs[target]
                for source in self.nodes
                for target in source.outputs}

    def dump(self, dpath=None, filename=None):
        r""" Dump an EnergySystem instance.
        """
        if dpath is None:
            bpath = os.path.join(os.path.expanduser("~"), '.oemof')
            if not os.path.isdir(bpath):
                os.mkdir(bpath)
            dpath = os.path.join(bpath, 'dumps')
            if not os.path.isdir(dpath):
                os.mkdir(dpath)

        if filename is None:
            filename = 'es_dump.oemof'

        pickle.dump(self.__dict__, open(os.path.join(dpath, filename), 'wb'))

        msg = ('Attributes dumped to: {0}'.format(os.path.join(
            dpath, filename)))
        logging.debug(msg)
        return msg

    def restore(self, dpath=None, filename=None):
        r""" Restore an EnergySystem instance.
        """
        logging.info(
            "Restoring attributes will overwrite existing attributes.")
        if dpath is None:
            dpath = os.path.join(os.path.expanduser("~"), '.oemof', 'dumps')

        if filename is None:
            filename = 'es_dump.oemof'

        try:
            self.__dict__ = pickle.load(
                    open(os.path.join(dpath, filename), "rb"))
        except UnpicklingError as e:
            if str(e) == "state is not a dictionary":
                raise UnpicklingError(
                        "\n  "
                        "Seems like you're trying to load an energy system "
                        "dumped with an older\n  "
                        "oemof version. Unfortunetaly we made changes which "
                        "broke this from\n  "
                        "v0.2.2 (more specifically commit `bec669b`) to its "
                        "successor.\n  "
                        "If you really need this functionality, please file "
                        "a bug entitled\n\n    "
                        '"Pickle customization removal breaks '
                        '`EnergySystem.restore`"\n\n  '
                        "at\n\n    "
                        "https://github.com/oemof/oemof/issues\n\n  "
                        "or comment on it if it already exists.")
            raise e

        msg = ('Attributes restored from: {0}'.format(os.path.join(
            dpath, filename)))
        logging.debug(msg)
        return msg<|MERGE_RESOLUTION|>--- conflicted
+++ resolved
@@ -133,17 +133,6 @@
             g(entity, groups)
         return groups
 
-<<<<<<< HEAD
-    try:
-        from .tools.datapackage import deserialize_energy_system
-        from_datapackage = classmethod(deserialize_energy_system)
-    except ImportError as e:
-        @classmethod
-        def from_datapackage(cls, *args, **kwargs):
-            raise e
-=======
->>>>>>> 83a1275d
-
     def _add(self, entity):
         self.entities.append(entity)
         self._groups = partial(self._regroup, entity, self.groups,
