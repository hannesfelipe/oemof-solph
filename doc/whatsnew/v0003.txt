v0.0.3 (January 29, 2016)
+++++++++++++++++++++++++

New features
############

 * Added a class to convert the results dictionary to a multiindex DataFrame (`issue #36 <https://github.com/oemof/oemof_base/issues/36>`_)
 * Added a basic plot library (`issue #36 <https://github.com/oemof/oemof_base/issues/36>`_)
<<<<<<< HEAD
 * Add logging functionalities (`issue #28 <https://github.com/oemof/oemof_base/issues/28>`_)
 * Add `entities_from_csv` functionality for creating of entities from csv-files 
 * Add a time-depended upper bound for the output of a component (`issue #65 <https://github.com/oemof/oemof_base/issues/65>`_)
 * Add fast_build functionlity for pyomo models in solph module (`issue #68 <https://github.com/oemof/oemof_base/issues/68>`_)
 
=======
 * The package is no longer named `oemof_base` but is now just called `oemof`.

>>>>>>> 5c9e946e
Documentation
#############

 * Added the Readme.rst as "Getting started" to the documentation.
 * Fixed installation description (`issue #38 <https://github.com/oemof/oemof_base/issues/38>`_)
 * Improved the developer notes.

Testing
####### 


Bug fixes
#########
 * Fix contraints in solph
 * Fix pep8

Other changes
#############


Contributors
############

 * Cord Kaldemeyer
 * Uwe Krien
 * Clemens Wingenbach
 * Simon Hilpert<|MERGE_RESOLUTION|>--- conflicted
+++ resolved
@@ -6,16 +6,12 @@
 
  * Added a class to convert the results dictionary to a multiindex DataFrame (`issue #36 <https://github.com/oemof/oemof_base/issues/36>`_)
  * Added a basic plot library (`issue #36 <https://github.com/oemof/oemof_base/issues/36>`_)
-<<<<<<< HEAD
  * Add logging functionalities (`issue #28 <https://github.com/oemof/oemof_base/issues/28>`_)
  * Add `entities_from_csv` functionality for creating of entities from csv-files 
  * Add a time-depended upper bound for the output of a component (`issue #65 <https://github.com/oemof/oemof_base/issues/65>`_)
  * Add fast_build functionlity for pyomo models in solph module (`issue #68 <https://github.com/oemof/oemof_base/issues/68>`_)
- 
-=======
  * The package is no longer named `oemof_base` but is now just called `oemof`.
 
->>>>>>> 5c9e946e
 Documentation
 #############
 
@@ -42,4 +38,5 @@
  * Cord Kaldemeyer
  * Uwe Krien
  * Clemens Wingenbach
- * Simon Hilpert+ * Simon Hilpert
+ * Stephan Günther
