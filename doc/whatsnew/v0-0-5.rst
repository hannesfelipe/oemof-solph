v0.0.5 (March 25, 2016)
++++++++++++++++++++++++++

New features
############

* added flexible transformer with two inputs and one output (`issue #116 <https://github.com/oemof/oemof_base/issues/116>`_)

Documentation
#############

* 

Testing
#######

* There's now a dedicated module/suite testing solph constraints.
* This suite now has proper fixtures (i.e. `setup`/`teardown` methods) making
  them (hopefully) independent of the order in which they are run
  (which, previously, they where not).

Bug fixes
#########

* using platform independent expression to define the basic path (`issue #122 <https://github.com/oemof/oemof_base/issues/122>`_)

Other changes
#############

* 

Contributors
############

<<<<<<< HEAD
* Uwe Krien
=======
* Stephan Günther
>>>>>>> 51aa2bda
<|MERGE_RESOLUTION|>--- conflicted
+++ resolved
@@ -4,12 +4,13 @@
 New features
 ############
 
-* added flexible transformer with two inputs and one output (`issue #116 <https://github.com/oemof/oemof_base/issues/116>`_)
+* added flexible transformer with two inputs and one output
+  (`issue #116 <https://github.com/oemof/oemof_base/issues/116>`_)
 
 Documentation
 #############
 
-* 
+*
 
 Testing
 #######
@@ -22,18 +23,16 @@
 Bug fixes
 #########
 
-* using platform independent expression to define the basic path (`issue #122 <https://github.com/oemof/oemof_base/issues/122>`_)
+* using platform independent expression to define the basic path
+  (`issue #122 <https://github.com/oemof/oemof_base/issues/122>`_)
 
 Other changes
 #############
 
-* 
+*
 
 Contributors
 ############
 
-<<<<<<< HEAD
 * Uwe Krien
-=======
 * Stephan Günther
->>>>>>> 51aa2bda
